--- conflicted
+++ resolved
@@ -291,11 +291,7 @@
 
         private LaunchOptions GetLaunchOptions(string content)
         {
-<<<<<<< HEAD
-            return LaunchOptions.GetInstance(null, "bogus-exe-path", null, null, content, null);
-=======
             return LaunchOptions.GetInstance(null, "bogus-exe-path", null, null, content, null, TargetEngine.Native);
->>>>>>> 8a5ecae7
         }
     }
 }